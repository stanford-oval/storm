--- conflicted
+++ resolved
@@ -9,11 +9,8 @@
 </p>
 **Latest News** 🔥
 
-<<<<<<< HEAD
-=======
 - [2025/01] We add [litellm](https://github.com/BerriAI/litellm) integration for language models and embedding models in `knowledge-storm` v1.1.0.
 
->>>>>>> 45ee4131
 - [2024/09] Co-STORM codebase is now released and integrated into `knowledge-storm` python package v1.0.0. Run `pip install knowledge-storm --upgrade` to check it out.
 
 - [2024/09] We introduce collaborative STORM (Co-STORM) to support human-AI collaborative knowledge curation! [Co-STORM Paper](https://www.arxiv.org/abs/2408.15232) has been accepted to EMNLP 2024 main conference.
@@ -63,19 +60,11 @@
 - **Co-STORM LLM experts**: This type of agent generates answers grounded on external knowledge sources and/or raises follow-up questions based on the discourse history.
 - **Moderator**: This agent generates thought-provoking questions inspired by information discovered by the retriever but not directly used in previous turns. Question generation can also be grounded!
 - **Human user**: The human user will take the initiative to either (1) observe the discourse to gain deeper understanding of the topic, or (2) actively engage in the conversation by injecting utterances to steer the discussion focus.
-<<<<<<< HEAD
 
 <p align="center">
   <img src="assets/co-storm-workflow.jpg" style="width: 60%; height: auto;">
 </p>
 
-=======
-
-<p align="center">
-  <img src="assets/co-storm-workflow.jpg" style="width: 60%; height: auto;">
-</p>
-
->>>>>>> 45ee4131
 Co-STORM also maintains a dynamic updated **mind map**, which organize collected information into a hierarchical concept structure, aiming to **build a shared conceptual space between the human user and the system**. The mind map has been proven to help reduce the mental load when the discourse goes long and in-depth. 
 
 Both STORM and Co-STORM are implemented in a highly modular way using [dspy](https://github.com/stanfordnlp/dspy).
@@ -104,18 +93,11 @@
 
 Currently, our package support:
 
-<<<<<<< HEAD
-- `OpenAIModel`, `AzureOpenAIModel`, `ClaudeModel`, `VLLMClient`, `TGIClient`, `TogetherClient`, `OllamaClient`, `GoogleModel`, `DeepSeekModel`, `GroqModel` as language model components
-- `YouRM`, `BingSearch`, `VectorRM`, `SerperRM`, `BraveRM`, `SearXNG`, `DuckDuckGoSearchRM`, `TavilySearchRM`, `GoogleSearch`, and `AzureAISearch` as retrieval module components
-
-:star2: **PRs for integrating more language models into [knowledge_storm/lm.py](knowledge_storm/lm.py) and search engines/retrievers into [knowledge_storm/rm.py](knowledge_storm/rm.py) are highly appreciated!**
-=======
 - Language model components: All language models supported by litellm as listed [here](https://docs.litellm.ai/docs/providers)
 - Embedding model components: All embedding models supported by litellm as listed [here](https://docs.litellm.ai/docs/embedding/supported_embedding)
 - retrieval module components: `YouRM`, `BingSearch`, `VectorRM`, `SerperRM`, `BraveRM`, `SearXNG`, `DuckDuckGoSearchRM`, `TavilySearchRM`, `GoogleSearch`, and `AzureAISearch` as 
 
 :star2: **PRs for integrating more search engines/retrievers into [knowledge_storm/rm.py](knowledge_storm/rm.py) are highly appreciated!**
->>>>>>> 45ee4131
 
 Both STORM and Co-STORM are working in the information curation layer, you need to set up the information retrieval module and language model module to create their `Runner` classes respectively.
 
@@ -138,13 +120,8 @@
 # STORM is a LM system so different components can be powered by different models to reach a good balance between cost and quality.
 # For a good practice, choose a cheaper/faster model for `conv_simulator_lm` which is used to split queries, synthesize answers in the conversation.
 # Choose a more powerful model for `article_gen_lm` to generate verifiable text with citations.
-<<<<<<< HEAD
-gpt_35 = OpenAIModel(model='gpt-3.5-turbo', max_tokens=500, **openai_kwargs)
-gpt_4 = OpenAIModel(model='gpt-4o', max_tokens=3000, **openai_kwargs)
-=======
 gpt_35 = LitellmModel(model='gpt-3.5-turbo', max_tokens=500, **openai_kwargs)
 gpt_4 = LitellmModel(model='gpt-4o', max_tokens=3000, **openai_kwargs)
->>>>>>> 45ee4131
 lm_configs.set_conv_simulator_lm(gpt_35)
 lm_configs.set_question_asker_lm(gpt_35)
 lm_configs.set_outline_gen_lm(gpt_4)
@@ -177,148 +154,6 @@
 ### Co-STORM
 
 The Co-STORM knowledge curation engine is defined as a simple Python `CoStormRunner` class. Here is an example of using Bing search engine and OpenAI models.
-<<<<<<< HEAD
-
-```python
-from knowledge_storm.collaborative_storm.engine import CollaborativeStormLMConfigs, RunnerArgument, CoStormRunner
-from knowledge_storm.lm import OpenAIModel
-from knowledge_storm.logging_wrapper import LoggingWrapper
-from knowledge_storm.rm import BingSearch
-
-# Co-STORM adopts the same multi LM system paradigm as STORM 
-lm_config: CollaborativeStormLMConfigs = CollaborativeStormLMConfigs()
-openai_kwargs = {
-    "api_key": os.getenv("OPENAI_API_KEY"),
-    "api_provider": "openai",
-    "temperature": 1.0,
-    "top_p": 0.9,
-    "api_base": None,
-} 
-question_answering_lm = OpenAIModel(model=gpt_4o_model_name, max_tokens=1000, **openai_kwargs)
-discourse_manage_lm = OpenAIModel(model=gpt_4o_model_name, max_tokens=500, **openai_kwargs)
-utterance_polishing_lm = OpenAIModel(model=gpt_4o_model_name, max_tokens=2000, **openai_kwargs)
-warmstart_outline_gen_lm = OpenAIModel(model=gpt_4o_model_name, max_tokens=500, **openai_kwargs)
-question_asking_lm = OpenAIModel(model=gpt_4o_model_name, max_tokens=300, **openai_kwargs)
-knowledge_base_lm = OpenAIModel(model=gpt_4o_model_name, max_tokens=1000, **openai_kwargs)
-
-lm_config.set_question_answering_lm(question_answering_lm)
-lm_config.set_discourse_manage_lm(discourse_manage_lm)
-lm_config.set_utterance_polishing_lm(utterance_polishing_lm)
-lm_config.set_warmstart_outline_gen_lm(warmstart_outline_gen_lm)
-lm_config.set_question_asking_lm(question_asking_lm)
-lm_config.set_knowledge_base_lm(knowledge_base_lm)
-
-# Check out the Co-STORM's RunnerArguments class for more configurations.
-topic = input('Topic: ')
-runner_argument = RunnerArgument(topic=topic, ...)
-logging_wrapper = LoggingWrapper(lm_config)
-bing_rm = BingSearch(bing_search_api_key=os.environ.get("BING_SEARCH_API_KEY"),
-                     k=runner_argument.retrieve_top_k)
-costorm_runner = CoStormRunner(lm_config=lm_config,
-                               runner_argument=runner_argument,
-                               logging_wrapper=logging_wrapper,
-                               rm=bing_rm)
-```
-
-The `CoStormRunner` instance can be evoked with the `warmstart()` and `step(...)` methods.
-
-```python
-# Warm start the system to build shared conceptual space between Co-STORM and users
-costorm_runner.warm_start()
-
-# Step through the collaborative discourse 
-# Run either of the code snippets below in any order, as many times as you'd like
-# To observe the conversation:
-conv_turn = costorm_runner.step()
-# To inject your utterance to actively steer the conversation:
-costorm_runner.step(user_utterance="YOUR UTTERANCE HERE")
-
-# Generate report based on the collaborative discourse
-costorm_runner.knowledge_base.reorganize()
-article = costorm_runner.generate_report()
-print(article)
-```
-
-
-
-## Quick Start with Example Scripts
-
-We provide scripts in our [examples folder](examples) as a quick start to run STORM and Co-STORM with different configurations.
-
-We suggest using `secrets.toml` to set up the API keys. Create a file `secrets.toml` under the root directory and add the following content:
-
-```shell
-# Set up OpenAI API key.
-OPENAI_API_KEY="your_openai_api_key"
-# If you are using the API service provided by OpenAI, include the following line:
-OPENAI_API_TYPE="openai"
-# If you are using the API service provided by Microsoft Azure, include the following lines:
-OPENAI_API_TYPE="azure"
-AZURE_API_BASE="your_azure_api_base_url"
-AZURE_API_VERSION="your_azure_api_version"
-# Set up You.com search API key.
-YDC_API_KEY="your_youcom_api_key"
-```
-
-for **Co-STORM**, please also add following
-```
-# if use openai encoder
-ENCODER_API_TYPE="openai"
-# or ENCODER_API_TYPE="azure" if use azure openai encoder
-```
-
-### STORM examples
-
-**To run STORM with `gpt` family models with default configurations:**
-
-Run the following command.
-```bash
-python examples/storm_examples/run_storm_wiki_gpt.py \
-    --output-dir $OUTPUT_DIR \
-    --retriever you \
-    --do-research \
-    --do-generate-outline \
-    --do-generate-article \
-    --do-polish-article
-```
-
-**To run STORM using your favorite language models or grounding on your own corpus:** Check out [examples/storm_examples/README.md](examples/storm_examples/README.md).
-
-### Co-STORM examples
-
-To run Co-STORM with `gpt` family models with default configurations,
-
-1. Add `BING_SEARCH_API_KEY="xxx"` and `ENCODER_API_TYPE="xxx"` to `secrets.toml`
-2. Run the following command
-
-```bash
-python examples/costorm_examples/run_costorm_gpt.py \
-    --output-dir $OUTPUT_DIR \
-    --retriever bing
-```
-
-
-## Customization of the Pipeline
-
-### STORM
-
-If you have installed the source code, you can customize STORM based on your own use case. STORM engine consists of 4 modules:
-
-1. Knowledge Curation Module: Collects a broad coverage of information about the given topic.
-2. Outline Generation Module: Organizes the collected information by generating a hierarchical outline for the curated knowledge.
-3. Article Generation Module: Populates the generated outline with the collected information.
-4. Article Polishing Module: Refines and enhances the written article for better presentation.
-
-The interface for each module is defined in `knowledge_storm/interface.py`, while their implementations are instantiated in `knowledge_storm/storm_wiki/modules/*`. These modules can be customized according to your specific requirements (e.g., generating sections in bullet point format instead of full paragraphs).
-
-### Co-STORM
-
-If you have installed the source code, you can customize Co-STORM based on your own use case
-
-1. Co-STORM introduces multiple LLM agent types (i.e. Co-STORM experts and Moderator). LLM agent interface is defined in `knowledge_storm/interface.py` , while its implementation is instantiated in `knowledge_storm/collaborative_storm/modules/co_storm_agents.py`. Different LLM agent policies can be customized.
-2. Co-STORM introduces a collaborative discourse protocol, with its core function centered on turn policy management. We provide an example implementation of turn policy management through `DiscourseManager` in `knowledge_storm/collaborative_storm/engine.py`. It can be customized and further improved.
-
-=======
 
 ```python
 from knowledge_storm.collaborative_storm.engine import CollaborativeStormLMConfigs, RunnerArgument, CoStormRunner
@@ -455,7 +290,6 @@
 1. Co-STORM introduces multiple LLM agent types (i.e. Co-STORM experts and Moderator). LLM agent interface is defined in `knowledge_storm/interface.py` , while its implementation is instantiated in `knowledge_storm/collaborative_storm/modules/co_storm_agents.py`. Different LLM agent policies can be customized.
 2. Co-STORM introduces a collaborative discourse protocol, with its core function centered on turn policy management. We provide an example implementation of turn policy management through `DiscourseManager` in `knowledge_storm/collaborative_storm/engine.py`. It can be customized and further improved.
 
->>>>>>> 45ee4131
 ## Datasets
 To facilitate the study of automatic knowledge curation and complex information seeking, our project releases the following datasets:
 
@@ -494,23 +328,6 @@
 ## Citation
 Please cite our paper if you use this code or part of it in your work:
 ```bibtex
-<<<<<<< HEAD
-@misc{jiang2024unknownunknowns,
-      title={Into the Unknown Unknowns: Engaged Human Learning through Participation in Language Model Agent Conversations}, 
-      author={Yucheng Jiang and Yijia Shao and Dekun Ma and Sina J. Semnani and Monica S. Lam},
-      year={2024},
-      eprint={2408.15232},
-      archivePrefix={arXiv},
-      primaryClass={cs.CL},
-      url={https://arxiv.org/abs/2408.15232}, 
-}
-
-@inproceedings{shao2024assisting,
-      title={{Assisting in Writing Wikipedia-like Articles From Scratch with Large Language Models}}, 
-      author={Yijia Shao and Yucheng Jiang and Theodore A. Kanell and Peter Xu and Omar Khattab and Monica S. Lam},
-      year={2024},
-      booktitle={Proceedings of the 2024 Conference of the North American Chapter of the Association for Computational Linguistics: Human Language Technologies, Volume 1 (Long and Short Papers)}
-=======
 @inproceedings{jiang-etal-2024-unknown,
     title = "Into the Unknown Unknowns: Engaged Human Learning through Participation in Language Model Agent Conversations",
     author = "Jiang, Yucheng  and
@@ -550,6 +367,5 @@
     url = "https://aclanthology.org/2024.naacl-long.347/",
     doi = "10.18653/v1/2024.naacl-long.347",
     pages = "6252--6278",
->>>>>>> 45ee4131
 }
 ```