--- conflicted
+++ resolved
@@ -8,22 +8,14 @@
 import re
 import regex
 import sys
-<<<<<<< HEAD
-import time
-=======
 import toml
->>>>>>> 45ee4131
 from typing import List, Dict
 from tqdm import tqdm
 
 from langchain_text_splitters import RecursiveCharacterTextSplitter
 from trafilatura import extract
 
-<<<<<<< HEAD
-from .lm import OpenAIModel
-=======
 from .lm import LitellmModel
->>>>>>> 45ee4131
 
 logging.getLogger("httpx").setLevel(logging.WARNING)  # Disable INFO logging for httpx.
 
@@ -75,16 +67,11 @@
 
     @staticmethod
     def _check_create_collection(
-<<<<<<< HEAD
-        client: QdrantClient, collection_name: str, model: HuggingFaceEmbeddings
-    ):
-=======
         client: "QdrantClient", collection_name: str, model: "HuggingFaceEmbeddings"
     ):
         from langchain_qdrant import Qdrant
         from qdrant_client import models
 
->>>>>>> 45ee4131
         """Check if the Qdrant collection exists and create it if it does not."""
         if client is None:
             raise ValueError("Qdrant client is not initialized.")
@@ -114,15 +101,10 @@
 
     @staticmethod
     def _init_online_vector_db(
-<<<<<<< HEAD
-        url: str, api_key: str, collection_name: str, model: HuggingFaceEmbeddings
-    ):
-=======
         url: str, api_key: str, collection_name: str, model: "HuggingFaceEmbeddings"
     ):
         from qdrant_client import QdrantClient
 
->>>>>>> 45ee4131
         """Initialize the Qdrant client that is connected to an online vector store with the given URL and API key.
 
         Args:
@@ -146,15 +128,10 @@
 
     @staticmethod
     def _init_offline_vector_db(
-<<<<<<< HEAD
-        vector_store_path: str, collection_name: str, model: HuggingFaceEmbeddings
-    ):
-=======
         vector_store_path: str, collection_name: str, model: "HuggingFaceEmbeddings"
     ):
         from qdrant_client import QdrantClient
 
->>>>>>> 45ee4131
         """Initialize the Qdrant client that is connected to an offline vector store with the given vector store folder path.
 
         Args:
@@ -735,15 +712,8 @@
 
 
 def user_input_appropriateness_check(user_input):
-<<<<<<< HEAD
-    my_openai_model = OpenAIModel(
-        api_key=os.getenv("OPENAI_API_KEY"),
-        api_provider="openai",
-        model="gpt-4o-mini-2024-07-18",
-=======
     my_openai_model = LitellmModel(
         model="azure/gpt-4o-mini",
->>>>>>> 45ee4131
         max_tokens=10,
         temperature=0.0,
         top_p=0.9,
@@ -797,15 +767,8 @@
 
 
 def purpose_appropriateness_check(user_input):
-<<<<<<< HEAD
-    my_openai_model = OpenAIModel(
-        api_key=os.getenv("OPENAI_API_KEY"),
-        api_provider="openai",
-        model="gpt-4o-mini-2024-07-18",
-=======
     my_openai_model = LitellmModel(
         model="azure/gpt-4o-mini",
->>>>>>> 45ee4131
         max_tokens=10,
         temperature=0.0,
         top_p=0.9,
