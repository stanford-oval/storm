import json
import logging
import os
from dataclasses import dataclass, field
from typing import Union, Literal, Optional

import dspy

from .modules.article_generation import StormArticleGenerationModule
from .modules.article_polish import StormArticlePolishingModule
from .modules.callback import BaseCallbackHandler
from .modules.knowledge_curation import StormKnowledgeCurationModule
from .modules.outline_generation import StormOutlineGenerationModule
from .modules.persona_generator import StormPersonaGenerator
from .modules.retriever import StormRetriever
from .modules.storm_dataclass import StormInformationTable, StormArticle
from ..interface import Engine, LMConfigs
from ..lm import OpenAIModel
from ..utils import FileIOHelper, makeStringRed, truncate_filename


class STORMWikiLMConfigs(LMConfigs):
    """Configurations for LLM used in different parts of STORM.

    Given that different parts in STORM framework have different complexity, we use different LLM configurations
    to achieve a balance between quality and efficiency. If no specific configuration is provided, we use the default
    setup in the paper.
    """

    def __init__(self):
        self.conv_simulator_lm = None  # LLM used in conversation simulator except for question asking.
        self.question_asker_lm = None  # LLM used in question asking.
        self.outline_gen_lm = None  # LLM used in outline generation.
        self.article_gen_lm = None  # LLM used in article generation.
        self.article_polish_lm = None  # LLM used in article polishing.

    def init_openai_model(
        self,
        openai_api_key: str,
        openai_type: Literal["openai", "azure"],
        api_base: Optional[str] = None,
        api_version: Optional[str] = None,
        temperature: Optional[float] = 1.0,
        top_p: Optional[float] = 0.9,
    ):
        """Legacy: Corresponding to the original setup in the NAACL'24 paper."""
        openai_kwargs = {
            "api_key": openai_api_key,
            "api_provider": openai_type,
            "temperature": temperature,
            "top_p": top_p,
            "api_base": None,
        }
        if openai_type and openai_type == "openai":
            self.conv_simulator_lm = OpenAIModel(
                model="gpt-3.5-turbo-instruct", max_tokens=500, **openai_kwargs
            )
            self.question_asker_lm = OpenAIModel(model="gpt-3.5-turbo", max_tokens=500, **openai_kwargs)
            # 1/12/2024: Update gpt-4 to gpt-4-1106-preview. (Currently keep the original setup when using azure.)
            self.outline_gen_lm = OpenAIModel(model="gpt-4-0125-preview", max_tokens=400, **openai_kwargs)
            self.article_gen_lm = OpenAIModel(model="gpt-4o-2024-05-13", max_tokens=700, **openai_kwargs)
            self.article_polish_lm = OpenAIModel(model="gpt-4o-2024-05-13", max_tokens=4000, **openai_kwargs)
        else:
            logging.warning(
                "No valid OpenAI API provider is provided. Cannot use default LLM configurations."
            )

    def set_conv_simulator_lm(self, model: Union[dspy.dsp.LM, dspy.dsp.HFModel]):
        self.conv_simulator_lm = model

    def set_question_asker_lm(self, model: Union[dspy.dsp.LM, dspy.dsp.HFModel]):
        self.question_asker_lm = model

    def set_outline_gen_lm(self, model: Union[dspy.dsp.LM, dspy.dsp.HFModel]):
        self.outline_gen_lm = model

    def set_article_gen_lm(self, model: Union[dspy.dsp.LM, dspy.dsp.HFModel]):
        self.article_gen_lm = model

    def set_article_polish_lm(self, model: Union[dspy.dsp.LM, dspy.dsp.HFModel]):
        self.article_polish_lm = model


@dataclass
class STORMWikiRunnerArguments:
    """Arguments for controlling the STORM Wiki pipeline."""

    output_dir: str = field(
        metadata={"help": "Output directory for the results."},
    )
    max_conv_turn: int = field(
        default=3,
        metadata={"help": "Maximum number of questions in conversational question asking."},
    )
    max_perspective: int = field(
        default=3,
        metadata={
            "help": "Maximum number of perspectives to consider in perspective-guided question asking."
        },
    )
    max_search_queries_per_turn: int = field(
        default=3,
        metadata={"help": "Maximum number of search queries to consider in each turn."},
    )
    disable_perspective: bool = field(
        default=False,
        metadata={"help": "If True, disable perspective-guided question asking."},
    )
    search_top_k: int = field(
        default=3,
        metadata={"help": "Top k search results to consider for each search query."},
    )
    retrieve_top_k: int = field(
        default=3,
        metadata={"help": "Top k collected references for each section title."},
    )
    max_thread_num: int = field(
        default=10,
        metadata={
            "help": "Maximum number of threads to use. "
            "Consider reducing it if keep getting 'Exceed rate limit' error when calling LM API."
        },
    )


class STORMWikiRunner(Engine):
    """STORM Wiki pipeline runner."""

    def __init__(self, args: STORMWikiRunnerArguments, lm_configs: STORMWikiLMConfigs, rm):
        super().__init__(lm_configs=lm_configs)
        self.args = args
        self.lm_configs = lm_configs

        self.retriever = StormRetriever(rm=rm, k=self.args.retrieve_top_k)
        storm_persona_generator = StormPersonaGenerator(self.lm_configs.question_asker_lm)
        self.storm_knowledge_curation_module = StormKnowledgeCurationModule(
            retriever=self.retriever,
            persona_generator=storm_persona_generator,
            conv_simulator_lm=self.lm_configs.conv_simulator_lm,
            question_asker_lm=self.lm_configs.question_asker_lm,
            max_search_queries_per_turn=self.args.max_search_queries_per_turn,
            search_top_k=self.args.search_top_k,
            max_conv_turn=self.args.max_conv_turn,
            max_thread_num=self.args.max_thread_num,
        )
        self.storm_outline_generation_module = StormOutlineGenerationModule(
            outline_gen_lm=self.lm_configs.outline_gen_lm
        )
        self.storm_article_generation = StormArticleGenerationModule(
            article_gen_lm=self.lm_configs.article_gen_lm,
            retrieve_top_k=self.args.retrieve_top_k,
            max_thread_num=self.args.max_thread_num,
        )
        self.storm_article_polishing_module = StormArticlePolishingModule(
            article_gen_lm=self.lm_configs.article_gen_lm, article_polish_lm=self.lm_configs.article_polish_lm
        )

        self.lm_configs.init_check()
        self.apply_decorators()

    def run_knowledge_curation_module(
        self, ground_truth_url: str = "None", callback_handler: BaseCallbackHandler = None
    ) -> StormInformationTable:

        information_table, conversation_log = self.storm_knowledge_curation_module.research(
            topic=self.topic,
            ground_truth_url=ground_truth_url,
            callback_handler=callback_handler,
            max_perspective=self.args.max_perspective,
            disable_perspective=False,
            return_conversation_log=True,
        )

        FileIOHelper.dump_json(
            conversation_log, os.path.join(self.article_output_dir, "conversation_log.json")
        )
        information_table.dump_url_to_info(os.path.join(self.article_output_dir, "raw_search_results.json"))
        return information_table

    def run_outline_generation_module(
        self, information_table: StormInformationTable, callback_handler: BaseCallbackHandler = None
    ) -> StormArticle:

        outline, draft_outline = self.storm_outline_generation_module.generate_outline(
            topic=self.topic,
            information_table=information_table,
            return_draft_outline=True,
            callback_handler=callback_handler,
        )
        outline.dump_outline_to_file(os.path.join(self.article_output_dir, "storm_gen_outline.txt"))
        draft_outline.dump_outline_to_file(os.path.join(self.article_output_dir, "direct_gen_outline.txt"))
        return outline

    def run_article_generation_module(
        self,
        outline: StormArticle,
        information_table=StormInformationTable,
        callback_handler: BaseCallbackHandler = None,
    ) -> StormArticle:

        draft_article = self.storm_article_generation.generate_article(
            topic=self.topic,
            information_table=information_table,
            article_with_outline=outline,
            callback_handler=callback_handler,
        )
        draft_article.dump_article_as_plain_text(
            os.path.join(self.article_output_dir, "storm_gen_article.txt")
        )
        draft_article.dump_reference_to_file(os.path.join(self.article_output_dir, "url_to_info.json"))
        return draft_article

    def run_article_polishing_module(
        self, draft_article: StormArticle, remove_duplicate: bool = False
    ) -> StormArticle:

        polished_article = self.storm_article_polishing_module.polish_article(
            topic=self.topic, draft_article=draft_article, remove_duplicate=remove_duplicate
        )
        FileIOHelper.write_str(
            polished_article.to_string(),
            os.path.join(self.article_output_dir, "storm_gen_article_polished.txt"),
        )
        return polished_article

    def post_run(self):
        """
        Post-run operations, including:
        1. Dumping the run configuration.
        2. Dumping the LLM call history.
        """
        config_log = self.lm_configs.log()
        FileIOHelper.dump_json(config_log, os.path.join(self.article_output_dir, "run_config.json"))

        llm_call_history = self.lm_configs.collect_and_reset_lm_history()
        with open(os.path.join(self.article_output_dir, "llm_call_history.jsonl"), "w") as f:
            for call in llm_call_history:
                if "kwargs" in call:
                    call.pop("kwargs")  # All kwargs are dumped together to run_config.json.
                f.write(json.dumps(call) + "\n")

    def _load_information_table_from_local_fs(self, information_table_local_path):
        assert os.path.exists(information_table_local_path), makeStringRed(
            f"{information_table_local_path} not exists. Please set --do-research argument to prepare the conversation_log.json for this topic."
        )
        return StormInformationTable.from_conversation_log_file(information_table_local_path)

    def _load_outline_from_local_fs(self, topic, outline_local_path):
        assert os.path.exists(outline_local_path), makeStringRed(
            f"{outline_local_path} not exists. Please set --do-generate-outline argument to prepare the storm_gen_outline.txt for this topic."
        )
        return StormArticle.from_outline_file(topic=topic, file_path=outline_local_path)

    def _load_draft_article_from_local_fs(self, topic, draft_article_path, url_to_info_path):
        assert os.path.exists(draft_article_path), makeStringRed(
            f"{draft_article_path} not exists. Please set --do-generate-article argument to prepare the storm_gen_article.txt for this topic."
        )
        assert os.path.exists(url_to_info_path), makeStringRed(
            f"{url_to_info_path} not exists. Please set --do-generate-article argument to prepare the url_to_info.json for this topic."
        )
        article_text = FileIOHelper.load_str(draft_article_path)
        references = FileIOHelper.load_json(url_to_info_path)
        return StormArticle.from_string(topic_name=topic, article_text=article_text, references=references)

    def run(
        self,
        topic: str,
        ground_truth_url: str = "",
        do_research: bool = True,
        do_generate_outline: bool = True,
        do_generate_article: bool = True,
        do_polish_article: bool = True,
        remove_duplicate: bool = False,
        callback_handler: BaseCallbackHandler = BaseCallbackHandler(),
    ):
        """
        Run the STORM pipeline.

        Args:
            topic: The topic to research.
            ground_truth_url: A ground truth URL including a curated article about the topic. The URL will be excluded.
            do_research: If True, research the topic through information-seeking conversation;
             if False, expect conversation_log.json and raw_search_results.json to exist in the output directory.
            do_generate_outline: If True, generate an outline for the topic;
             if False, expect storm_gen_outline.txt to exist in the output directory.
            do_generate_article: If True, generate a curated article for the topic;
             if False, expect storm_gen_article.txt to exist in the output directory.
            do_polish_article: If True, polish the article by adding a summarization section and (optionally) removing
             duplicated content.
            remove_duplicate: If True, remove duplicated content.
            callback_handler: A callback handler to handle the intermediate results.
        """
        assert do_research or do_generate_outline or do_generate_article or do_polish_article, makeStringRed(
            "No action is specified. Please set at least one of --do-research, --do-generate-outline, --do-generate-article, --do-polish-article"
        )

        self.topic = topic
<<<<<<< HEAD
        self.article_dir_name = topic.replace(" ", "_").replace("/", "_")
=======
        self.article_dir_name = truncate_filename(topic.replace(' ', '_').replace('/', '_'))
>>>>>>> c0a31740
        self.article_output_dir = os.path.join(self.args.output_dir, self.article_dir_name)
        os.makedirs(self.article_output_dir, exist_ok=True)

        # research module
        information_table: StormInformationTable = None
        if do_research:
            information_table = self.run_knowledge_curation_module(
                ground_truth_url=ground_truth_url, callback_handler=callback_handler
            )
        # outline generation module
        outline: StormArticle = None
        if do_generate_outline:
            # load information table if it's not initialized
            if information_table is None:
                information_table = self._load_information_table_from_local_fs(
                    os.path.join(self.article_output_dir, "conversation_log.json")
                )
            outline = self.run_outline_generation_module(
                information_table=information_table, callback_handler=callback_handler
            )

        # article generation module
        draft_article: StormArticle = None
        if do_generate_article:
            if information_table is None:
                information_table = self._load_information_table_from_local_fs(
                    os.path.join(self.article_output_dir, "conversation_log.json")
                )
            if outline is None:
                outline = self._load_outline_from_local_fs(
                    topic=topic,
                    outline_local_path=os.path.join(self.article_output_dir, "storm_gen_outline.txt"),
                )
            draft_article = self.run_article_generation_module(
                outline=outline, information_table=information_table, callback_handler=callback_handler
            )

        # article polishing module
        if do_polish_article:
            if draft_article is None:
                draft_article_path = os.path.join(self.article_output_dir, "storm_gen_article.txt")
                url_to_info_path = os.path.join(self.article_output_dir, "url_to_info.json")
                draft_article = self._load_draft_article_from_local_fs(
                    topic=topic, draft_article_path=draft_article_path, url_to_info_path=url_to_info_path
                )
            self.run_article_polishing_module(draft_article=draft_article, remove_duplicate=remove_duplicate)<|MERGE_RESOLUTION|>--- conflicted
+++ resolved
@@ -295,11 +295,7 @@
         )
 
         self.topic = topic
-<<<<<<< HEAD
-        self.article_dir_name = topic.replace(" ", "_").replace("/", "_")
-=======
-        self.article_dir_name = truncate_filename(topic.replace(' ', '_').replace('/', '_'))
->>>>>>> c0a31740
+        self.article_dir_name = truncate_filename(topic.replace(" ", "_").replace("/", "_"))
         self.article_output_dir = os.path.join(self.args.output_dir, self.article_dir_name)
         os.makedirs(self.article_output_dir, exist_ok=True)
 
