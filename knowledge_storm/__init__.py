--- conflicted
+++ resolved
@@ -7,8 +7,4 @@
 from .utils import *
 from .dataclass import *
 
-<<<<<<< HEAD
-__version__ = "1.0.1"
-=======
-__version__ = "1.1.0"
->>>>>>> 45ee4131
+__version__ = "1.1.0"