--- conflicted
+++ resolved
@@ -6,13 +6,6 @@
 import dspy
 import requests
 from dsp import backoff_hdlr, giveup_hdlr
-<<<<<<< HEAD
-
-from langchain_huggingface import HuggingFaceEmbeddings
-from langchain_qdrant import Qdrant
-from qdrant_client import QdrantClient
-=======
->>>>>>> 45ee4131
 
 from .utils import WebPageHelper
 
@@ -202,11 +195,8 @@
         device: str = "mps",
         k: int = 3,
     ):
-<<<<<<< HEAD
-=======
         from langchain_huggingface import HuggingFaceEmbeddings
 
->>>>>>> 45ee4131
         """
         Params:
             collection_name: Name of the Qdrant collection.
@@ -350,54 +340,16 @@
 class StanfordOvalArxivRM(dspy.Retrieve):
     """[Alpha] This retrieval class is for internal use only, not intended for the public."""
 
-<<<<<<< HEAD
-    def __init__(self, endpoint, k=3):
-        super().__init__(k=k)
-        self.endpoint = endpoint
-        self.usage = 0
-=======
     def __init__(self, endpoint, k=3, rerank=True):
         super().__init__(k=k)
         self.endpoint = endpoint
         self.usage = 0
         self.rerank = rerank
->>>>>>> 45ee4131
 
     def get_usage_and_reset(self):
         usage = self.usage
         self.usage = 0
 
-<<<<<<< HEAD
-        return {"CS224vArxivRM": usage}
-
-    def _retrieve(self, query: str):
-        payload = {"query": query, "num_blocks": self.k}
-
-        response = requests.post(
-            self.endpoint, json=payload, headers={"Content-Type": "application/json"}
-        )
-
-        # Check if the request was successful
-        if response.status_code == 200:
-            data = response.json()[0]
-            results = []
-            for i in range(len(data["title"])):
-                result = {
-                    "title": data["title"][i],
-                    "url": data["title"][i],
-                    "snippets": [data["text"][i]],
-                    "description": "N/A",
-                    "meta": {"section_title": data["full_section_title"][i]},
-                }
-                results.append(result)
-
-            return results
-        else:
-            raise Exception(
-                f"Error: Unable to retrieve results. Status code: {response.status_code}"
-            )
-
-=======
         return {"StanfordOvalArxivRM": usage}
 
     def _retrieve(self, query: str):
@@ -432,7 +384,6 @@
                 f"Error: Unable to retrieve results. Status code: {response.status_code}"
             )
 
->>>>>>> 45ee4131
     def forward(
         self, query_or_queries: Union[str, List[str]], exclude_urls: List[str] = []
     ):
@@ -596,13 +547,7 @@
                     snippets = [organic.get("snippet")]
                     if self.ENABLE_EXTRA_SNIPPET_EXTRACTION:
                         snippets.extend(
-<<<<<<< HEAD
-                            valid_url_to_snippets.get(url.strip("'"), {}).get(
-                                "snippets", []
-                            )
-=======
                             valid_url_to_snippets.get(url, {}).get("snippets", [])
->>>>>>> 45ee4131
                         )
                     collected_results.append(
                         {
