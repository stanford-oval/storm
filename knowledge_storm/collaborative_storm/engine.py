--- conflicted
+++ resolved
@@ -929,9 +929,6 @@
                         if self.callback_handler is not None:
                             self.callback_handler.on_mindmap_reorg_start()
                         self.knowledge_base.reorganize()
-<<<<<<< HEAD
-        return conv_turn
-=======
         return conv_turn
 
 
@@ -982,5 +979,4 @@
             # Handle other exceptions
             print(f"Warning: Could not get Azure authentication token: {e}")
 
-    return auth_headers
->>>>>>> 5a006853
+    return auth_headers