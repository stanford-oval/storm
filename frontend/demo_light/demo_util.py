import base64
import datetime
import json
import os
import re
from typing import Optional

import markdown
import pytz
import streamlit as st

# If you install the source code instead of the `knowledge-storm` package,
# Uncomment the following lines:
# import sys
# sys.path.append('../../')
from knowledge_storm import (
    STORMWikiRunnerArguments,
    STORMWikiRunner,
    STORMWikiLMConfigs,
)
from knowledge_storm.lm import OpenAIModel
from knowledge_storm.rm import YouRM, BingSearch, BraveRM
from knowledge_storm.storm_wiki.modules.callback import BaseCallbackHandler
from knowledge_storm.utils import truncate_filename
from stoc import stoc


class DemoFileIOHelper:
    @staticmethod
    def read_structure_to_dict(articles_root_path):
        """
        Reads the directory structure of articles stored in the given root path and
        returns a nested dictionary. The outer dictionary has article names as keys,
        and each value is another dictionary mapping file names to their absolute paths.

        Args:
            articles_root_path (str): The root directory path containing article subdirectories.

        Returns:
            dict: A dictionary where each key is an article name, and each value is a dictionary
                of file names and their absolute paths within that article's directory.
        """
        articles_dict = {}
        for topic_name in os.listdir(articles_root_path):
            topic_path = os.path.join(articles_root_path, topic_name)
            if os.path.isdir(topic_path):
                # Initialize or update the dictionary for the topic
                articles_dict[topic_name] = {}
                # Iterate over all files within a topic directory
                for file_name in os.listdir(topic_path):
                    file_path = os.path.join(topic_path, file_name)
                    articles_dict[topic_name][file_name] = os.path.abspath(file_path)
        return articles_dict

    @staticmethod
    def read_txt_file(file_path):
        """
        Reads the contents of a text file and returns it as a string.

        Args:
            file_path (str): The path to the text file to be read.

        Returns:
            str: The content of the file as a single string.
        """
        with open(file_path) as f:
            return f.read()

    @staticmethod
    def read_json_file(file_path):
        """
        Reads a JSON file and returns its content as a Python dictionary or list,
        depending on the JSON structure.

        Args:
            file_path (str): The path to the JSON file to be read.

        Returns:
            dict or list: The content of the JSON file. The type depends on the
                        structure of the JSON file (object or array at the root).
        """
        with open(file_path) as f:
            return json.load(f)

    @staticmethod
    def read_image_as_base64(image_path):
        """
        Reads an image file and returns its content encoded as a base64 string,
        suitable for embedding in HTML or transferring over networks where binary
        data cannot be easily sent.

        Args:
            image_path (str): The path to the image file to be encoded.

        Returns:
            str: The base64 encoded string of the image, prefixed with the necessary
                data URI scheme for images.
        """
        with open(image_path, "rb") as f:
            data = f.read()
            encoded = base64.b64encode(data)
        data = "data:image/png;base64," + encoded.decode("utf-8")
        return data

    @staticmethod
    def set_file_modification_time(file_path, modification_time_string):
        """
        Sets the modification time of a file based on a given time string in the California time zone.

        Args:
            file_path (str): The path to the file.
            modification_time_string (str): The desired modification time in 'YYYY-MM-DD HH:MM:SS' format.
        """
        california_tz = pytz.timezone("America/Los_Angeles")
        modification_time = datetime.datetime.strptime(
            modification_time_string, "%Y-%m-%d %H:%M:%S"
        )
        modification_time = california_tz.localize(modification_time)
        modification_time_utc = modification_time.astimezone(datetime.timezone.utc)
        modification_timestamp = modification_time_utc.timestamp()
        os.utime(file_path, (modification_timestamp, modification_timestamp))

    @staticmethod
    def get_latest_modification_time(path):
        """
        Returns the latest modification time of all files in a directory in the California time zone as a string.

        Args:
            directory_path (str): The path to the directory.

        Returns:
            str: The latest file's modification time in 'YYYY-MM-DD HH:MM:SS' format.
        """
        california_tz = pytz.timezone("America/Los_Angeles")
        latest_mod_time = None

        file_paths = []
        if os.path.isdir(path):
            for root, dirs, files in os.walk(path):
                for file in files:
                    file_paths.append(os.path.join(root, file))
        else:
            file_paths = [path]

        for file_path in file_paths:
            modification_timestamp = os.path.getmtime(file_path)
            modification_time_utc = datetime.datetime.utcfromtimestamp(
                modification_timestamp
            )
            modification_time_utc = modification_time_utc.replace(
                tzinfo=datetime.timezone.utc
            )
            modification_time_california = modification_time_utc.astimezone(
                california_tz
            )

            if (
                latest_mod_time is None
                or modification_time_california > latest_mod_time
            ):
                latest_mod_time = modification_time_california

        if latest_mod_time is not None:
            return latest_mod_time.strftime("%Y-%m-%d %H:%M:%S")
        else:
            return datetime.datetime.now().strftime("%Y-%m-%d %H:%M:%S")

    @staticmethod
    def assemble_article_data(article_file_path_dict):
        """
        Constructs a dictionary containing the content and metadata of an article
        based on the available files in the article's directory. This includes the
        main article text, citations from a JSON file, and a conversation log if
        available. The function prioritizes a polished version of the article if
        both a raw and polished version exist.

        Args:
            article_file_paths (dict): A dictionary where keys are file names relevant
                                    to the article (e.g., the article text, citations
                                    in JSON format, conversation logs) and values
                                    are their corresponding file paths.

        Returns:
            dict or None: A dictionary containing the parsed content of the article,
                        citations, and conversation log if available. Returns None
                        if neither the raw nor polished article text exists in the
                        provided file paths.
        """
        if (
            "storm_gen_article.txt" in article_file_path_dict
            or "storm_gen_article_polished.txt" in article_file_path_dict
        ):
            full_article_name = (
                "storm_gen_article_polished.txt"
                if "storm_gen_article_polished.txt" in article_file_path_dict
                else "storm_gen_article.txt"
            )
            article_data = {
                "article": DemoTextProcessingHelper.parse(
                    DemoFileIOHelper.read_txt_file(
                        article_file_path_dict[full_article_name]
                    )
                )
            }
            if "url_to_info.json" in article_file_path_dict:
                article_data["citations"] = _construct_citation_dict_from_search_result(
                    DemoFileIOHelper.read_json_file(
                        article_file_path_dict["url_to_info.json"]
                    )
                )
            if "conversation_log.json" in article_file_path_dict:
                article_data["conversation_log"] = DemoFileIOHelper.read_json_file(
                    article_file_path_dict["conversation_log.json"]
                )
            return article_data
        return None


class DemoTextProcessingHelper:
    @staticmethod
    def remove_citations(sent):
        return (
            re.sub(r"\[\d+", "", re.sub(r" \[\d+", "", sent))
            .replace(" |", "")
            .replace("]", "")
        )

    @staticmethod
    def parse_conversation_history(json_data):
        """
        Given conversation log data, return list of parsed data of following format
        (persona_name, persona_description, list of dialogue turn)
        """
        parsed_data = []
        for persona_conversation_data in json_data:
            if ": " in persona_conversation_data["perspective"]:
                name, description = persona_conversation_data["perspective"].split(
                    ": ", 1
                )
            elif "- " in persona_conversation_data["perspective"]:
                name, description = persona_conversation_data["perspective"].split(
                    "- ", 1
                )
            else:
                name, description = "", persona_conversation_data["perspective"]
            cur_conversation = []
            for dialogue_turn in persona_conversation_data["dlg_turns"]:
                cur_conversation.append(
                    {"role": "user", "content": dialogue_turn["user_utterance"]}
                )
                cur_conversation.append(
                    {
                        "role": "assistant",
                        "content": DemoTextProcessingHelper.remove_citations(
                            dialogue_turn["agent_utterance"]
                        ),
                    }
                )
            parsed_data.append((name, description, cur_conversation))
        return parsed_data

    @staticmethod
    def parse(text):
        regex = re.compile(r']:\s+"(.*?)"\s+http')
        text = regex.sub("]: http", text)
        return text

    @staticmethod
    def add_markdown_indentation(input_string):
        lines = input_string.split("\n")
        processed_lines = [""]
        for line in lines:
            num_hashes = 0
            for char in line:
                if char == "#":
                    num_hashes += 1
                else:
                    break
            num_hashes -= 1
            num_spaces = 4 * num_hashes
            new_line = " " * num_spaces + line
            processed_lines.append(new_line)
        return "\n".join(processed_lines)

    @staticmethod
    def get_current_time_string():
        """
        Returns the current time in the California time zone as a string.

        Returns:
            str: The current California time in 'YYYY-MM-DD HH:MM:SS' format.
        """
        california_tz = pytz.timezone("America/Los_Angeles")
        utc_now = datetime.datetime.now(datetime.timezone.utc)
        california_now = utc_now.astimezone(california_tz)
        return california_now.strftime("%Y-%m-%d %H:%M:%S")

    @staticmethod
    def compare_time_strings(
        time_string1, time_string2, time_format="%Y-%m-%d %H:%M:%S"
    ):
        """
        Compares two time strings to determine if they represent the same point in time.

        Args:
            time_string1 (str): The first time string to compare.
            time_string2 (str): The second time string to compare.
            time_format (str): The format of the time strings, defaults to '%Y-%m-%d %H:%M:%S'.

        Returns:
            bool: True if the time strings represent the same time, False otherwise.
        """
        # Parse the time strings into datetime objects
        time1 = datetime.datetime.strptime(time_string1, time_format)
        time2 = datetime.datetime.strptime(time_string2, time_format)

        # Compare the datetime objects
        return time1 == time2

    @staticmethod
    def add_inline_citation_link(article_text, citation_dict):
        # Regular expression to find citations like [i]
        pattern = r"\[(\d+)\]"

        # Function to replace each citation with its Markdown link
        def replace_with_link(match):
            i = match.group(1)
            url = citation_dict.get(int(i), {}).get("url", "#")
            return f"[[{i}]]({url})"

        # Replace all citations in the text with Markdown links
        return re.sub(pattern, replace_with_link, article_text)

    @staticmethod
    def generate_html_toc(md_text):
        toc = []
        for line in md_text.splitlines():
            if line.startswith("#"):
                level = line.count("#")
                title = line.strip("# ").strip()
                anchor = title.lower().replace(" ", "-").replace(".", "")
                toc.append(
                    f"<li style='margin-left: {20 * (level - 1)}px;'><a href='#{anchor}'>{title}</a></li>"
                )
        return "<ul>" + "".join(toc) + "</ul>"

    @staticmethod
    def construct_bibliography_from_url_to_info(url_to_info):
        bibliography_list = []
        sorted_url_to_unified_index = dict(
            sorted(
                url_to_info["url_to_unified_index"].items(), key=lambda item: item[1]
            )
        )
        for url, index in sorted_url_to_unified_index.items():
            title = url_to_info["url_to_info"][url]["title"]
            bibliography_list.append(f"[{index}]: [{title}]({url})")
        bibliography_string = "\n\n".join(bibliography_list)
        return f"# References\n\n{bibliography_string}"


class DemoUIHelper:
    def st_markdown_adjust_size(content, font_size=20):
        st.markdown(
            f"""
        <span style='font-size: {font_size}px;'>{content}</span>
        """,
            unsafe_allow_html=True,
        )

    @staticmethod
    def get_article_card_UI_style(boarder_color="#9AD8E1"):
        return {
            "card": {
                "width": "100%",
                "height": "116px",
                "max-width": "640px",
                "background-color": "#FFFFF",
                "border": "1px solid #CCC",
                "padding": "20px",
                "border-radius": "5px",
                "border-left": f"0.5rem solid {boarder_color}",
                "box-shadow": "0 0.15rem 1.75rem 0 rgba(58, 59, 69, 0.15)",
                "margin": "0px",
            },
            "title": {
                "white-space": "nowrap",
                "overflow": "hidden",
                "text-overflow": "ellipsis",
                "font-size": "17px",
                "color": "rgb(49, 51, 63)",
                "text-align": "left",
                "width": "95%",
                "font-weight": "normal",
            },
            "text": {
                "white-space": "nowrap",
                "overflow": "hidden",
                "text-overflow": "ellipsis",
                "font-size": "25px",
                "color": "rgb(49, 51, 63)",
                "text-align": "left",
                "width": "95%",
            },
            "filter": {"background-color": "rgba(0, 0, 0, 0)"},
        }

    @staticmethod
    def customize_toast_css_style():
        # Note padding is top right bottom left
        st.markdown(
            """
            <style>

                div[data-testid=stToast] {
                    padding: 20px 10px 40px 10px;
                    background-color: #FF0000;   /* red */
                    width: 40%;
                }

                [data-testid=toastContainer] [data-testid=stMarkdownContainer] > p {
                    font-size: 25px;
                    font-style: normal;
                    font-weight: 400;
                    color: #FFFFFF;   /* white */
                    line-height: 1.5; /* Adjust this value as needed */
                }
            </style>
            """,
            unsafe_allow_html=True,
        )

    @staticmethod
    def article_markdown_to_html(article_title, article_content):
        return f"""
        <html>
            <head>
                <meta charset="utf-8">
                <title>{article_title}</title>
                <style>
                    .title {{
                        text-align: center;
                    }}
                </style>
            </head>
            <body>
                <div class="title">
                    <h1>{article_title.replace('_', ' ')}</h1>
                </div>
                <h2>Table of Contents</h2>
                {DemoTextProcessingHelper.generate_html_toc(article_content)}
                {markdown.markdown(article_content)}
            </body>
        </html>
        """


def _construct_citation_dict_from_search_result(search_results):
    if search_results is None:
        return None
    citation_dict = {}
    for url, index in search_results["url_to_unified_index"].items():
        citation_dict[index] = {
            "url": url,
            "title": search_results["url_to_info"][url]["title"],
            "snippets": search_results["url_to_info"][url]["snippets"],
        }
    return citation_dict


def _display_main_article_text(article_text, citation_dict, table_content_sidebar):
    # Post-process the generated article for better display.
    if "Write the lead section:" in article_text:
        article_text = article_text[
            article_text.find("Write the lead section:")
            + len("Write the lead section:") :
        ]
    if article_text[0] == "#":
        article_text = "\n".join(article_text.split("\n")[1:])
    article_text = DemoTextProcessingHelper.add_inline_citation_link(
        article_text, citation_dict
    )
    # '$' needs to be changed to '\$' to avoid being interpreted as LaTeX in st.markdown()
    article_text = article_text.replace("$", "\\$")
    stoc.from_markdown(article_text, table_content_sidebar)


def _display_references(citation_dict):
    if citation_dict:
        reference_list = [f"reference [{i}]" for i in range(1, len(citation_dict) + 1)]
        selected_key = st.selectbox("Select a reference", reference_list)
        citation_val = citation_dict[reference_list.index(selected_key) + 1]
        citation_val["title"] = citation_val["title"].replace("$", "\\$")
        st.markdown(f"**Title:** {citation_val['title']}")
        st.markdown(f"**Url:** {citation_val['url']}")
        snippets = "\n\n".join(citation_val["snippets"]).replace("$", "\\$")
        st.markdown(f"**Highlights:**\n\n {snippets}")
    else:
        st.markdown("**No references available**")


def _display_persona_conversations(conversation_log):
    """
    Display persona conversation in dialogue UI
    """
    # get personas list as (persona_name, persona_description, dialogue turns list) tuple
    parsed_conversation_history = DemoTextProcessingHelper.parse_conversation_history(
        conversation_log
    )
    # construct tabs for each persona conversation
    persona_tabs = st.tabs([name for (name, _, _) in parsed_conversation_history])
    for idx, persona_tab in enumerate(persona_tabs):
        with persona_tab:
            # show persona description
            st.info(parsed_conversation_history[idx][1])
            # show user / agent utterance in dialogue UI
            for message in parsed_conversation_history[idx][2]:
                message["content"] = message["content"].replace("$", "\\$")
                with st.chat_message(message["role"]):
                    if message["role"] == "user":
                        st.markdown(f"**{message['content']}**")
                    else:
                        st.markdown(message["content"])


def _display_main_article(
    selected_article_file_path_dict, show_reference=True, show_conversation=True
):
    article_data = DemoFileIOHelper.assemble_article_data(
        selected_article_file_path_dict
    )

    with st.container(height=1000, border=True):
        table_content_sidebar = st.sidebar.expander(
            "**Table of contents**", expanded=True
        )
        _display_main_article_text(
            article_text=article_data.get("article", ""),
            citation_dict=article_data.get("citations", {}),
            table_content_sidebar=table_content_sidebar,
        )

    # display reference panel
    if show_reference and "citations" in article_data:
        with st.sidebar.expander("**References**", expanded=True):
            with st.container(height=800, border=False):
                _display_references(citation_dict=article_data.get("citations", {}))

    # display conversation history
    if show_conversation and "conversation_log" in article_data:
        with st.expander(
            "**STORM** is powered by a knowledge agent that proactively research a given topic by asking good questions coming from different perspectives.\n\n"
            ":sunglasses: Click here to view the agent's brain**STORM**ing process!"
        ):
            _display_persona_conversations(
                conversation_log=article_data.get("conversation_log", {})
            )


def get_demo_dir():
    return os.path.dirname(os.path.abspath(__file__))


def clear_other_page_session_state(page_index: Optional[int]):
    if page_index is None:
        keys_to_delete = [key for key in st.session_state if key.startswith("page")]
    else:
        keys_to_delete = [
            key
            for key in st.session_state
            if key.startswith("page") and f"page{page_index}" not in key
        ]
    for key in set(keys_to_delete):
        del st.session_state[key]


def set_storm_runner():
    current_working_dir = os.path.join(get_demo_dir(), "DEMO_WORKING_DIR")
    if not os.path.exists(current_working_dir):
        os.makedirs(current_working_dir)

    # configure STORM runner
    llm_configs = STORMWikiLMConfigs()
    llm_configs.init_openai_model(
        openai_api_key=st.secrets["OPENAI_API_KEY"], openai_type="openai"
    )
    llm_configs.set_question_asker_lm(
        OpenAIModel(
            model="gpt-4-1106-preview",
            api_key=st.secrets["OPENAI_API_KEY"],
            api_provider="openai",
            max_tokens=500,
            temperature=1.0,
            top_p=0.9,
        )
    )
    engine_args = STORMWikiRunnerArguments(
        output_dir=current_working_dir,
        max_conv_turn=3,
        max_perspective=3,
        search_top_k=3,
        retrieve_top_k=5,
    )
<<<<<<< HEAD
    
    if st.secrets['RETRIEVER'] == 'bing':
        rm = BingSearch(bing_search_api=st.secrets['BING_SEARCH_API_KEY'], k=engine_args.search_top_k)
    elif st.secrets['RETRIEVER'] == 'you':
        rm = YouRM(ydc_api_key=st.secrets['YDC_API_KEY'], k=engine_args.search_top_k)
    elif st.secrets['RETRIEVER'] == 'brave':
        rm = BraveRM(brave_search_api_key=st.secrets['BRAVE_SEARCH_API_KEY'], k=engine_args.search_top_k)
=======

    rm = YouRM(ydc_api_key=st.secrets["YDC_API_KEY"], k=engine_args.search_top_k)
>>>>>>> 45ee4131

    runner = STORMWikiRunner(engine_args, llm_configs, rm)
    st.session_state["runner"] = runner


def display_article_page(
    selected_article_name,
    selected_article_file_path_dict,
    show_title=True,
    show_main_article=True,
):
    if show_title:
        st.markdown(
            f"<h2 style='text-align: center;'>{selected_article_name.replace('_', ' ')}</h2>",
            unsafe_allow_html=True,
        )

    if show_main_article:
        _display_main_article(selected_article_file_path_dict)


class StreamlitCallbackHandler(BaseCallbackHandler):
    def __init__(self, status_container):
        self.status_container = status_container

    def on_identify_perspective_start(self, **kwargs):
        self.status_container.info(
            "Start identifying different perspectives for researching the topic."
        )

    def on_identify_perspective_end(self, perspectives: list[str], **kwargs):
        perspective_list = "\n- ".join(perspectives)
        self.status_container.success(
            f"Finish identifying perspectives. Will now start gathering information"
            f" from the following perspectives:\n- {perspective_list}"
        )

    def on_information_gathering_start(self, **kwargs):
        self.status_container.info("Start browsing the Internet.")

    def on_dialogue_turn_end(self, dlg_turn, **kwargs):
        urls = list(set([r.url for r in dlg_turn.search_results]))
        for url in urls:
            self.status_container.markdown(
                f"""
                    <style>
                    .small-font {{
                        font-size: 14px;
                        margin: 0px;
                        padding: 0px;
                    }}
                    </style>
                    <div class="small-font">Finish browsing <a href="{url}" class="small-font" target="_blank">{url}</a>.</div>
                    """,
                unsafe_allow_html=True,
            )

    def on_information_gathering_end(self, **kwargs):
        self.status_container.success("Finish collecting information.")

    def on_information_organization_start(self, **kwargs):
        self.status_container.info(
            "Start organizing information into a hierarchical outline."
        )

    def on_direct_outline_generation_end(self, outline: str, **kwargs):
        self.status_container.success(
            f"Finish leveraging the internal knowledge of the large language model."
        )

    def on_outline_refinement_end(self, outline: str, **kwargs):
        self.status_container.success(f"Finish leveraging the collected information.")<|MERGE_RESOLUTION|>--- conflicted
+++ resolved
@@ -601,18 +601,13 @@
         search_top_k=3,
         retrieve_top_k=5,
     )
-<<<<<<< HEAD
     
     if st.secrets['RETRIEVER'] == 'bing':
         rm = BingSearch(bing_search_api=st.secrets['BING_SEARCH_API_KEY'], k=engine_args.search_top_k)
     elif st.secrets['RETRIEVER'] == 'you':
-        rm = YouRM(ydc_api_key=st.secrets['YDC_API_KEY'], k=engine_args.search_top_k)
+        rm = YouRM(ydc_api_key=st.secrets["YDC_API_KEY"], k=engine_args.search_top_k)
     elif st.secrets['RETRIEVER'] == 'brave':
         rm = BraveRM(brave_search_api_key=st.secrets['BRAVE_SEARCH_API_KEY'], k=engine_args.search_top_k)
-=======
-
-    rm = YouRM(ydc_api_key=st.secrets["YDC_API_KEY"], k=engine_args.search_top_k)
->>>>>>> 45ee4131
 
     runner = STORMWikiRunner(engine_args, llm_configs, rm)
     st.session_state["runner"] = runner
