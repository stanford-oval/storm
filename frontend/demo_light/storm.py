--- conflicted
+++ resolved
@@ -37,18 +37,6 @@
     menu_container = st.container()
     with menu_container:
         pages = ["My Articles", "Create New Article"]
-<<<<<<< HEAD
-        styles={
-                                         "container": {"padding": "0.2rem 0", 
-                                                       "background-color": "#22222200"},
-                                     }
-        menu_selection = option_menu(None, pages,
-                                     icons=['house', 'search'],
-                                     menu_icon="cast", default_index=0, orientation="horizontal",
-                                     manual_select=st.session_state.selected_page,
-                                     styles=styles,
-                                     key='menu_selection')
-=======
         styles = {
             "container": {"padding": "0.2rem 0", "background-color": "#22222200"},
         }
@@ -63,7 +51,6 @@
             styles=styles,
             key="menu_selection",
         )
->>>>>>> 45ee4131
         if st.session_state.get("manual_selection_override", False):
             menu_selection = pages[st.session_state["selected_page"]]
             st.session_state["manual_selection_override"] = False
