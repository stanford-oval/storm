"""
STORM Wiki pipeline powered by GPT-3.5/4 and You.com search engine.
You need to set up the following environment variables to run this script:
    - OPENAI_API_KEY: OpenAI API key
    - OPENAI_API_TYPE: OpenAI API type (e.g., 'openai' or 'azure')
    - AZURE_API_BASE: Azure API base URL if using Azure API
    - AZURE_API_VERSION: Azure API version if using Azure API
    - YDC_API_KEY: You.com API key; BING_SEARCH_API_KEY: Bing Search API key, SERPER_API_KEY: Serper API key, BRAVE_API_KEY: Brave API key, or TAVILY_API_KEY: Tavily API key

Output will be structured as below
args.output_dir/
    topic_name/  # topic_name will follow convention of underscore-connected topic name w/o space and slash
        conversation_log.json           # Log of information-seeking conversation
        raw_search_results.json         # Raw search results from search engine
        direct_gen_outline.txt          # Outline directly generated with LLM's parametric knowledge
        storm_gen_outline.txt           # Outline refined with collected information
        url_to_info.json                # Sources that are used in the final article
        storm_gen_article.txt           # Final article generated
        storm_gen_article_polished.txt  # Polished final article (if args.do_polish_article is True)
"""

import os

from argparse import ArgumentParser
from knowledge_storm import STORMWikiRunnerArguments, STORMWikiRunner, STORMWikiLMConfigs
from knowledge_storm.lm import OpenAIModel, AzureOpenAIModel
<<<<<<< HEAD
from knowledge_storm.rm import YouRM, BingSearch, BraveRM, SerperRM, DuckDuckGoSearchRM, TavilySearchRM, SearXNG, ZyteSearchRM
=======
from knowledge_storm.rm import YouRM, BingSearch, BraveRM, SerperRM, DuckDuckGoSearchRM, TavilySearchRM, SearXNG, AzureAISearch
>>>>>>> aca7b559
from knowledge_storm.utils import load_api_key


def main(args):
    load_api_key(toml_file_path='secrets.toml')
    lm_configs = STORMWikiLMConfigs()
    openai_kwargs = {
        'api_key': os.getenv("OPENAI_API_KEY"),
        'temperature': 1.0,
        'top_p': 0.9,
    }

    ModelClass = OpenAIModel if os.getenv('OPENAI_API_TYPE') == 'openai' else AzureOpenAIModel
    # If you are using Azure service, make sure the model name matches your own deployed model name.
    # The default name here is only used for demonstration and may not match your case.
    gpt_35_model_name = 'gpt-3.5-turbo' if os.getenv('OPENAI_API_TYPE') == 'openai' else 'gpt-35-turbo'
    gpt_4_model_name = 'gpt-4o'
    if os.getenv('OPENAI_API_TYPE') == 'azure':
        openai_kwargs['api_base'] = os.getenv('AZURE_API_BASE')
        openai_kwargs['api_version'] = os.getenv('AZURE_API_VERSION')

    # STORM is a LM system so different components can be powered by different models.
    # For a good balance between cost and quality, you can choose a cheaper/faster model for conv_simulator_lm
    # which is used to split queries, synthesize answers in the conversation. We recommend using stronger models
    # for outline_gen_lm which is responsible for organizing the collected information, and article_gen_lm
    # which is responsible for generating sections with citations.
    conv_simulator_lm = ModelClass(model=gpt_35_model_name, max_tokens=500, **openai_kwargs)
    question_asker_lm = ModelClass(model=gpt_35_model_name, max_tokens=500, **openai_kwargs)
    outline_gen_lm = ModelClass(model=gpt_4_model_name, max_tokens=400, **openai_kwargs)
    article_gen_lm = ModelClass(model=gpt_4_model_name, max_tokens=700, **openai_kwargs)
    article_polish_lm = ModelClass(model=gpt_4_model_name, max_tokens=4000, **openai_kwargs)

    lm_configs.set_conv_simulator_lm(conv_simulator_lm)
    lm_configs.set_question_asker_lm(question_asker_lm)
    lm_configs.set_outline_gen_lm(outline_gen_lm)
    lm_configs.set_article_gen_lm(article_gen_lm)
    lm_configs.set_article_polish_lm(article_polish_lm)

    engine_args = STORMWikiRunnerArguments(
        output_dir=args.output_dir,
        max_conv_turn=args.max_conv_turn,
        max_perspective=args.max_perspective,
        search_top_k=args.search_top_k,
        max_thread_num=args.max_thread_num,
    )

    # STORM is a knowledge curation system which consumes information from the retrieval module.
    # Currently, the information source is the Internet and we use search engine API as the retrieval module.

    match args.retriever:
        case 'bing':
            rm = BingSearch(bing_search_api=os.getenv('BING_SEARCH_API_KEY'), k=engine_args.search_top_k)
        case 'you':
             rm = YouRM(ydc_api_key=os.getenv('YDC_API_KEY'), k=engine_args.search_top_k)
        case 'zyte':
            rm = ZyteSearchRM(k=engine_args.search_top_k)
        case 'brave':
            rm = BraveRM(brave_search_api_key=os.getenv('BRAVE_API_KEY'), k=engine_args.search_top_k)
        case 'duckduckgo':
            rm = DuckDuckGoSearchRM(k=engine_args.search_top_k, safe_search='On', region='us-en')
        case 'serper':
            rm = SerperRM(serper_search_api_key=os.getenv('SERPER_API_KEY'), query_params={'autocorrect': True, 'num': 10, 'page': 1})
        case 'tavily':
            rm = TavilySearchRM(tavily_search_api_key=os.getenv('TAVILY_API_KEY'), k=engine_args.search_top_k, include_raw_content=True)
        case 'searxng':
            rm = SearXNG(searxng_api_key=os.getenv('SEARXNG_API_KEY'), k=engine_args.search_top_k)
        case 'azure_ai_search':
            rm = AzureAISearch(azure_ai_search_api_key=os.getenv('AZURE_AI_SEARCH_API_KEY'), k=engine_args.search_top_k)
        case _:
<<<<<<< HEAD
             raise ValueError(f'Invalid retriever: {args.retriever}. Choose either "bing", "you", "brave", "duckduckgo", "serper", "tavily", or "searxng" or "zyte".')
=======
             raise ValueError(f'Invalid retriever: {args.retriever}. Choose either "bing", "you", "brave", "duckduckgo", "serper", "tavily", "searxng", or "azure_ai_search"')
>>>>>>> aca7b559

    runner = STORMWikiRunner(engine_args, lm_configs, rm)

    topic = input('Topic: ')
    runner.run(
        topic=topic,
        do_research=args.do_research,
        do_generate_outline=args.do_generate_outline,
        do_generate_article=args.do_generate_article,
        do_polish_article=args.do_polish_article,
    )
    runner.post_run()
    runner.summary()


if __name__ == '__main__':
    parser = ArgumentParser()
    # global arguments
    parser.add_argument('--output-dir', type=str, default='./results/gpt',
                        help='Directory to store the outputs.')
    parser.add_argument('--max-thread-num', type=int, default=3,
                        help='Maximum number of threads to use. The information seeking part and the article generation'
                             'part can speed up by using multiple threads. Consider reducing it if keep getting '
                             '"Exceed rate limit" error when calling LM API.')
<<<<<<< HEAD
    parser.add_argument('--retriever', type=str, choices=['bing', 'you', 'brave', 'serper', 'duckduckgo', 'tavily', 'searxng', 'zyte'], default='bing',
=======
    parser.add_argument('--retriever', type=str, choices=['bing', 'you', 'brave', 'serper', 'duckduckgo', 'tavily', 'searxng', 'azure_ai_search'],
>>>>>>> aca7b559
                        help='The search engine API to use for retrieving information.')
    # stage of the pipeline
    parser.add_argument('--do-research', action='store_true',
                        help='If True, simulate conversation to research the topic; otherwise, load the results.')
    parser.add_argument('--do-generate-outline', action='store_true',
                        help='If True, generate an outline for the topic; otherwise, load the results.')
    parser.add_argument('--do-generate-article', action='store_true',
                        help='If True, generate an article for the topic; otherwise, load the results.')
    parser.add_argument('--do-polish-article', action='store_true',
                        help='If True, polish the article by adding a summarization section and (optionally) removing '
                             'duplicate content.')
    # hyperparameters for the pre-writing stage
    parser.add_argument('--max-conv-turn', type=int, default=3,
                        help='Maximum number of questions in conversational question asking.')
    parser.add_argument('--max-perspective', type=int, default=3,
                        help='Maximum number of perspectives to consider in perspective-guided question asking.')
    parser.add_argument('--search-top-k', type=int, default=3,
                        help='Top k search results to consider for each search query.')
    # hyperparameters for the writing stage
    parser.add_argument('--retrieve-top-k', type=int, default=3,
                        help='Top k collected references for each section title.')
    parser.add_argument('--remove-duplicate', action='store_true',
                        help='If True, remove duplicate content from the article.')

    main(parser.parse_args())<|MERGE_RESOLUTION|>--- conflicted
+++ resolved
@@ -24,11 +24,7 @@
 from argparse import ArgumentParser
 from knowledge_storm import STORMWikiRunnerArguments, STORMWikiRunner, STORMWikiLMConfigs
 from knowledge_storm.lm import OpenAIModel, AzureOpenAIModel
-<<<<<<< HEAD
-from knowledge_storm.rm import YouRM, BingSearch, BraveRM, SerperRM, DuckDuckGoSearchRM, TavilySearchRM, SearXNG, ZyteSearchRM
-=======
-from knowledge_storm.rm import YouRM, BingSearch, BraveRM, SerperRM, DuckDuckGoSearchRM, TavilySearchRM, SearXNG, AzureAISearch
->>>>>>> aca7b559
+from knowledge_storm.rm import YouRM, BingSearch, BraveRM, SerperRM, DuckDuckGoSearchRM, TavilySearchRM, SearXNG, ZyteSearchRM, AzureAISearch
 from knowledge_storm.utils import load_api_key
 
 
@@ -98,11 +94,7 @@
         case 'azure_ai_search':
             rm = AzureAISearch(azure_ai_search_api_key=os.getenv('AZURE_AI_SEARCH_API_KEY'), k=engine_args.search_top_k)
         case _:
-<<<<<<< HEAD
-             raise ValueError(f'Invalid retriever: {args.retriever}. Choose either "bing", "you", "brave", "duckduckgo", "serper", "tavily", or "searxng" or "zyte".')
-=======
              raise ValueError(f'Invalid retriever: {args.retriever}. Choose either "bing", "you", "brave", "duckduckgo", "serper", "tavily", "searxng", or "azure_ai_search"')
->>>>>>> aca7b559
 
     runner = STORMWikiRunner(engine_args, lm_configs, rm)
 
@@ -127,11 +119,7 @@
                         help='Maximum number of threads to use. The information seeking part and the article generation'
                              'part can speed up by using multiple threads. Consider reducing it if keep getting '
                              '"Exceed rate limit" error when calling LM API.')
-<<<<<<< HEAD
     parser.add_argument('--retriever', type=str, choices=['bing', 'you', 'brave', 'serper', 'duckduckgo', 'tavily', 'searxng', 'zyte'], default='bing',
-=======
-    parser.add_argument('--retriever', type=str, choices=['bing', 'you', 'brave', 'serper', 'duckduckgo', 'tavily', 'searxng', 'azure_ai_search'],
->>>>>>> aca7b559
                         help='The search engine API to use for retrieving information.')
     # stage of the pipeline
     parser.add_argument('--do-research', action='store_true',
