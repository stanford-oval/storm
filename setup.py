--- conflicted
+++ resolved
@@ -16,11 +16,7 @@
 
 setup(
     name="knowledge-storm",
-<<<<<<< HEAD
-    version="1.0.1",
-=======
     version="1.1.0",
->>>>>>> 45ee4131
     author="Yijia Shao, Yucheng Jiang",
     author_email="shaoyj@stanford.edu, yuchengj@stanford.edu",
     description="STORM: A language model-powered knowledge curation engine.",
